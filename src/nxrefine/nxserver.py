import os
import subprocess
import time
from multiprocessing import Process, Queue, JoinableQueue
from .daemon import NXDaemon
import nxrefine.nxdatabase as nxdb

#### DEBUGGING ####
import ipdb;

class NXWorker(Process):
    """Class for processing tasks on a specific node."""
    def __init__(self, node, task_queue, result_queue, log_file):
        Process.__init__(self)
        self.node = node
        self.task_queue = task_queue
        self.result_queue = result_queue
        self.log_file = log_file

    def run(self):
        self.log("Started worker on node {} (pid={})".format(self.node, os.getpid()))
        while True:
            next_task = self.task_queue.get()
            if next_task is None:
                self.log('%s: Exiting' % self.node)
                self.task_queue.task_done()
                break
            else:
                self.log("%s: Executing '%s'" % (self.node, next_task.command))
                next_task.execute(self.node)
            self.task_queue.task_done()
            self.log("%s: Finished '%s'" % (self.node, next_task.command))
            self.result_queue.put(next_task.command)
        return

    def log(self, message):
        with open(self.log_file, 'a') as f:
            f.write(message+'\n')


class NXTask(object):
    """Class for submitting tasks to different nodes."""
    def __init__(self, path, command):
        self.path = path
        self.command = command

    def execute(self, node):
        #### DEBUG ####
        # subprocess.run("pdsh -w %s 'cd %s; %s'"
        #                 % (node, self.path, self.command), shell=True)
        # TODO: for debugging, don't bother starting on a pdsh node
        subprocess.run('cd {}; {}'.format(self.path, self.command), shell=True)


class NXServer(NXDaemon):
    def __init__(self, directory, node_file=None):
        self.directory = directory = os.path.realpath(directory)
        self.task_directory = os.path.join(directory, 'tasks')
        if 'tasks' not in os.listdir(directory):
            os.mkdir(self.task_directory)
        self.task_list = os.path.join(self.task_directory, 'task_list')
<<<<<<< HEAD
        if not os.path.exists(self.task_list):
            os.mkfifo(self.task_list)
=======
        if os.path.exists(self.task_list):
            os.remove(self.task_list)
        os.mkfifo(self.task_list)  
>>>>>>> 46ee15da
        if node_file is None:
            self.node_file = os.path.join(self.task_directory, 'nodefile')
        else:
            self.node_file = node_file
        self.nodes = self.read_nodes(self.node_file)
        self.log_file = os.path.join(self.task_directory, 'nxserver.log')
        self.pid_file = os.path.join(self.task_directory, 'nxserver.pid')

        self.tasks = None
        self.results = None
        self.workers = []

        super(NXServer, self).__init__(self.pid_file)
        db_file = os.path.join(self.directory, 'NXdatabase.db')
        nxdb.init('sqlite:///' + db_file)


    def read_nodes(self, node_file):
        """Read available nodes"""
        with open(node_file) as f:
            nodes = [line.strip() for line in f.readlines() if line.strip() != '']
        return nodes

    def log(self, message):
        with open(self.log_file, 'a') as f:
            f.write(str(message)+'\n')

    def run(self):
        """
        Create worker processes to process commands from the task_fifo

        Create a worker for each node, read commands from task_list, submit
            an NXTask for each command to a JoinableQueue
        """
        self.log('Starting server (pid={})'.format(os.getpid()))
        self.tasks = JoinableQueue()
        self.results = Queue()
        self.workers = [NXWorker(node, self.tasks, self.results, self.log_file)
                        for node in self.nodes]
        for worker in self.workers:
            worker.start()
        task_fifo = open(self.task_list, 'r')
        while True:
            time.sleep(5)
            command = task_fifo.readline()[:-1]
            if command == 'stop':
                break
            elif command:
                self.log('Found command {}'.format(command))
                self.tasks.put(NXTask(self.directory, command))
        for worker in self.workers:
            self.tasks.put(None)
        self.tasks.join()
        for worker in self.workers:
            worker.terminate()
            worker.join()
        self.log("Stopping server")
        super(NXServer, self).stop()

    def stop(self):
        self.add_task('stop')

    def add_task(self, command):
        """Add a task to the server queue"""
        task_fifo = os.open(self.task_list, os.O_RDWR)
        os.write(task_fifo, (command+'\n').encode())<|MERGE_RESOLUTION|>--- conflicted
+++ resolved
@@ -5,8 +5,6 @@
 from .daemon import NXDaemon
 import nxrefine.nxdatabase as nxdb
 
-#### DEBUGGING ####
-import ipdb;
 
 class NXWorker(Process):
     """Class for processing tasks on a specific node."""
@@ -53,20 +51,16 @@
 
 
 class NXServer(NXDaemon):
+
     def __init__(self, directory, node_file=None):
         self.directory = directory = os.path.realpath(directory)
         self.task_directory = os.path.join(directory, 'tasks')
         if 'tasks' not in os.listdir(directory):
             os.mkdir(self.task_directory)
         self.task_list = os.path.join(self.task_directory, 'task_list')
-<<<<<<< HEAD
-        if not os.path.exists(self.task_list):
-            os.mkfifo(self.task_list)
-=======
         if os.path.exists(self.task_list):
             os.remove(self.task_list)
-        os.mkfifo(self.task_list)  
->>>>>>> 46ee15da
+        os.mkfifo(self.task_list)
         if node_file is None:
             self.node_file = os.path.join(self.task_directory, 'nodefile')
         else:
@@ -108,15 +102,16 @@
                         for node in self.nodes]
         for worker in self.workers:
             worker.start()
-        task_fifo = open(self.task_list, 'r')
-        while True:
-            time.sleep(5)
-            command = task_fifo.readline()[:-1]
-            if command == 'stop':
-                break
-            elif command:
-                self.log('Found command {}'.format(command))
-                self.tasks.put(NXTask(self.directory, command))
+        with open(self.task_list, 'r') as task_fifo:
+            while True:
+                time.sleep(5)
+                command = task_fifo.readline()[:-1]
+                self.log('Command: "%s"' % command)
+                if command == 'stop':
+                    self.log('Found stop')
+                    break
+                elif command:
+                    self.tasks.put(NXTask(self.directory, command))
         for worker in self.workers:
             self.tasks.put(None)
         self.tasks.join()
@@ -127,9 +122,12 @@
         super(NXServer, self).stop()
 
     def stop(self):
+        self.log('trying to stop')
         self.add_task('stop')
 
     def add_task(self, command):
         """Add a task to the server queue"""
         task_fifo = os.open(self.task_list, os.O_RDWR)
-        os.write(task_fifo, (command+'\n').encode())+        self.log('opened fifo, {}'.format(task_fifo))
+        os.write(task_fifo, (command+'\n').encode())
+        self.log('wrote %s' % command)
